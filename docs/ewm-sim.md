--- conflicted
+++ resolved
@@ -23,7 +23,20 @@
 ```
 (Surely the first occurance of 8080 can be replaced with any desired and free port of the host. **DO NOT** specify $ODATA_PORT when running in docker mode.)
 
-<<<<<<< HEAD
+**OR**
+
+Make sure you're in the correct directory (docker/ewm-sim) and run:
+```sh
+$ docker build --tag ewm-sim:1.0 .
+$ docker run -e ODATA_USER=root -e ODATA_PASSWD=123 -p 8080:8080 ewm-sim:1.0
+```
+
+## Making Requests
+
+[Here](https://github.com/SAP/ewm-cloud-robotics/docker/ewm-sim/ZEWM_ROBCO_SRV.postman_collection.json) you can find a postman collection with example requests.
+
+Maybe it's also helpful to have a look on our [unit tests](https://github.com/SAP/ewm-cloud-robotics/blob/master/docker/ewm-sim/test/test.js), to get a deeper understanding of the workflow.
+
 ## Postman Collection
 Included in the project folder is a [Postman Collection](../docker/ewm-sim/ZEWM_ROBCO_SRV.postman_collection.json). It enables you to send a few test requests to the server.
 
@@ -42,22 +55,6 @@
     1. click on "Import" (top left corner)
     1. File > Upload Files
     1. select the postman collection file
-=======
-**OR**
-
-Make sure you're in the correct directory (docker/ewm-sim) and run:
-```sh
-$ docker build --tag ewm-sim:1.0 .
-$ docker run -e ODATA_USER=root -e ODATA_PASSWD=123 -p 8080:8080 ewm-sim:1.0
-```
-
-## Making Requests
-
-[Here](https://github.com/SAP/ewm-cloud-robotics/docker/ewm-sim/ZEWM_ROBCO_SRV.postman_collection.json) you can find a postman collection with example requests.
-
-Maybe it's also helpful to have a look on our [unit tests](https://github.com/SAP/ewm-cloud-robotics/blob/master/docker/ewm-sim/test/test.js), to get a deeper understanding of the workflow.
-
->>>>>>> e3ca2656
 
 ## Current State of Implementation
 Currently, the basic mockserver is up and running. It is served by an express web service.
