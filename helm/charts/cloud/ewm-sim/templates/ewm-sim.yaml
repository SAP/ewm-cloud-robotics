--- conflicted
+++ resolved
@@ -26,13 +26,10 @@
           value: {{ .Values.envs.ewm.user }} 
         - name: ODATA_PASSWD
           value: {{ .Values.envs.ewm.password }} 
-<<<<<<< HEAD
         - name: GEN_INT
           value: {{ .Values.envs.ewm.geninterval }}
-=======
         - name: LOGGING_LOGLEVEL
           value: {{ .Values.envs.log.level }} 
->>>>>>> 603782e3
         readinessProbe:
           httpGet:
             path: /readyz
